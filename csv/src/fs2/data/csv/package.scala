/*
 * Copyright 2019 Lucas Satabin
 *
 * Licensed under the Apache License, Version 2.0 (the "License");
 * you may not use this file except in compliance with the License.
 * You may obtain a copy of the License at
 *
 *     http://www.apache.org/licenses/LICENSE-2.0
 *
 * Unless required by applicable law or agreed to in writing, software
 * distributed under the License is distributed on an "AS IS" BASIS,
 * WITHOUT WARRANTIES OR CONDITIONS OF ANY KIND, either express or implied.
 * See the License for the specific language governing permissions and
 * limitations under the License.
 */
package fs2
package data

<<<<<<< HEAD
import text._
=======
import cats.Show
>>>>>>> 22a99d04
import csv.internals._
import cats.data._
import cats.implicits._

package object csv {

  type HeaderResult[T] = Either[HeaderError, NonEmptyList[T]]

  type DecoderResult[T] = Either[DecoderError, T]

  /** Transforms a stream of characters into a stream of CSV rows.
    */
  def rows[F[_], T](separator: Char = ',')(implicit F: RaiseThrowable[F],
                                           T: CharLikeChunks[F, T]): Pipe[F, T, NonEmptyList[String]] =
    RowParser.pipe[F, T](separator)

  /** Transforms a stream of raw CSV rows into parsed CSV rows with headers. */
  def headers[F[_], Header](implicit F: RaiseThrowable[F],
                            Header: ParseableHeader[Header]): Pipe[F, NonEmptyList[String], CsvRow[Header]] =
    CsvRowParser.pipe[F, Header]

  /** Transforms a stream of raw CSV rows into parsed CSV rows with given headers. */
  def withHeaders[F[_], Header](headers: NonEmptyList[Header]): Pipe[F, NonEmptyList[String], CsvRow[Header]] =
    _.map(CsvRow(_, headers))

  /** Transforms a stream of raw CSV rows into rows. */
  def noHeaders[F[_]]: Pipe[F, NonEmptyList[String], Row] =
    _.map(new Row(_))

  /** Transforms a stream of raw CSV rows into rows, skipping the first row to ignore the headers. */
  def skipHeaders[F[_]]: Pipe[F, NonEmptyList[String], Row] =
    _.tail.map(new Row(_))

  def decode[F[_], R](implicit F: RaiseThrowable[F], R: RowDecoder[R]): Pipe[F, Row, R] =
    _.map(row => R(row.values)).rethrow

  def attemptDecode[F[_], R](implicit R: RowDecoder[R]): Pipe[F, Row, DecoderResult[R]] =
    _.map(row => R(row.values))

  def decodeRow[F[_], Header, R](implicit F: RaiseThrowable[F],
                                 R: CsvRowDecoder[R, Header]): Pipe[F, CsvRow[Header], R] =
    _.map(R(_)).rethrow

  def attemptDecodeRow[F[_], Header, R](
      implicit R: CsvRowDecoder[R, Header]): Pipe[F, CsvRow[Header], DecoderResult[R]] =
    _.map(R(_))

  def writeWithHeaders[F[_], Header](headers: NonEmptyList[Header])(
      implicit H: WriteableHeader[Header]): Pipe[F, Row, NonEmptyList[String]] =
    Stream(H(headers)) ++ _.map(_.values)

  def writeWithoutHeaders[F[_]]: Pipe[F, Row, NonEmptyList[String]] =
    _.map(_.values)

  def toStrings[F[_]](separator: Char = ',',
                      newline: String = "\n",
                      escape: EscapeMode = EscapeMode.Auto): Pipe[F, NonEmptyList[String], String] = {
    _.flatMap(
      nel =>
        Stream
          .emits(nel.toList)
          .map(RowWriter.encodeColumn(separator, escape))
          .intersperse(separator.toString) ++ Stream(newline))
  }

  def toRowStrings[F[_]](separator: Char = ',',
                         newline: String = "\n",
                         escape: EscapeMode = EscapeMode.Auto): Pipe[F, NonEmptyList[String], String] = {
    // explicit Show avoids mapping the NEL before
    val showColumn: Show[String] =
      Show.show(RowWriter.encodeColumn(separator, escape))
    _.map(_.mkString_("", separator.toString, newline)(showColumn, implicitly))
  }

  def encode[F[_], R](implicit R: RowEncoder[R]): Pipe[F, R, Row] =
    _.map(row => new Row(R(row)))

  def encodeRow[F[_], Header, R](implicit R: CsvRowEncoder[R, Header]): Pipe[F, R, CsvRow[Header]] =
    _.map(R(_))

  def encodeRowWithFirstHeaders[F[_], Header](
      implicit H: WriteableHeader[Header]): Pipe[F, CsvRow[Header], NonEmptyList[String]] =
    _.pull.peek1.flatMap {
      case Some((CsvRow(_, headers), stream)) =>
        Pull.output1(H(headers)) >> stream.map(_.values).pull.echo
      case None => Pull.done
    }.stream

}<|MERGE_RESOLUTION|>--- conflicted
+++ resolved
@@ -16,11 +16,8 @@
 package fs2
 package data
 
-<<<<<<< HEAD
 import text._
-=======
 import cats.Show
->>>>>>> 22a99d04
 import csv.internals._
 import cats.data._
 import cats.implicits._
